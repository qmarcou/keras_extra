--- conflicted
+++ resolved
@@ -1,83 +1,86 @@
 from unittest import TestCase
-
-import keras
 import tensorflow as tf
 from keras_utils import layers
 import numpy as np
-<<<<<<< HEAD
 from tensorflow import keras
 from keras_utils.layers import DenseHierL2Reg, \
     _dense_compute_hier_weight_diff_tensor
+from scipy import sparse
 
 
 class TestECM(tf.test.TestCase):
     def test_call(self):
         adj_mat = np.array([[0, 0], [1, 0]])  # 1 is child of 0
         # Check constructor behavior
-        self.assertRaises(NotImplementedError, layers.ExtremumConstraintModule,
-                          activation="sigmoid",
-                          extremum="min",
-                          adjacency_matrix=adj_mat,
-                          sparse_adjacency=True)
-        ecm_layer_min = layers.ExtremumConstraintModule(activation="linear",
-                                                        extremum="min",
-                                                        adjacency_matrix=adj_mat,
-                                                        sparse_adjacency=False)
-        ecm_layer_max = layers.ExtremumConstraintModule(activation="linear",
-                                                        extremum="max",
-                                                        adjacency_matrix=adj_mat,
-                                                        sparse_adjacency=False)
-        # sample size 1, 2 class 1 relationship
-        input_logits = tf.constant(np.array([[-1.0, 2.0]]), dtype=tf.float32)
-        self.assertAllEqual(np.array([[-1.0, -1.0]]),
-                            ecm_layer_min(input_logits))
-        self.assertAllEqual(np.array([[-1.0, 2.0]]),
-                            ecm_layer_max(input_logits))
-        # Test non linear activation function
-        ecm_layer_min_sigm = layers.ExtremumConstraintModule(
-            activation="sigmoid",
-            extremum="min",
-            adjacency_matrix=adj_mat,
-            sparse_adjacency=False)
-        self.assertAllCloseAccordingToType(
-            tf.keras.activations.sigmoid(np.array([[-1.0, -1.0]])),
-            ecm_layer_min_sigm(input_logits))
-        # sample size 2
-        input_logits = tf.constant(np.array([[-1.0, 2.0],
-                                             [2.0, -1.0]]), dtype=tf.float32)
-        self.assertAllEqual(np.array([[-1.0, -1.0],
-                                      [2.0, -1.0]]),
-                            ecm_layer_min(input_logits))
-        self.assertAllEqual(np.array([[-1.0, 2.0],
-                                      [2.0, 2.0]]),
-                            ecm_layer_max(input_logits))
-        # 3 class adjacency matrix, test coherent classification cases
-        # 1 and 2 are child of 0
-        # 3 is child of 1 (hence of 0)
-        adj_mat = np.array([[0, 0, 0, 0], [1, 0, 0, 0],
-                            [1, 0, 0, 0], [1, 1, 0, 0]])
-        input_logits = tf.constant(np.array([[4.0, 3.0, -1.0, 2.0],
-                                             [4.0, 2.0, -1.0, 3.0],
-                                             [-1.0, 2.0, -1.0, 3.0]]),
-                                   dtype=tf.float32)
-        ecm_layer_min = layers.ExtremumConstraintModule(activation="linear",
-                                                        extremum="min",
-                                                        adjacency_matrix=adj_mat,
-                                                        sparse_adjacency=False)
-        # transpose adj_mat for max to give a parent->child adj_mat
-        ecm_layer_max = layers.ExtremumConstraintModule(activation="linear",
-                                                        extremum="max",
-                                                        adjacency_matrix=adj_mat
-                                                        .transpose(),
-                                                        sparse_adjacency=False)
-        self.assertAllEqual(np.array([[4.0, 3.0, -1.0, 2.0],
-                                      [4.0, 2.0, -1.0, 2.0],
-                                      [-1.0, -1.0, -1.0, -1.0]]),
-                            ecm_layer_min(input_logits))
-        self.assertAllEqual(np.array([[4.0, 3.0, -1.0, 2.0],
-                                      [4.0, 3.0, -1.0, 3.0],
-                                      [3.0, 3.0, -1.0, 3.0]]),
-                            ecm_layer_max(input_logits))
+        for is_sparse_mat in [False, True]:
+            adj_mat = np.array([[0, 0], [1, 0]])  # 1 is child of 0
+            # if is_sparse_mat:
+            #     adj_mat = sparse.coo_matrix(adj_mat)
+            ecm_layer_min = layers.ExtremumConstraintModule(
+                activation="linear",
+                extremum="min",
+                adjacency_matrix=adj_mat,
+                sparse_adjacency=is_sparse_mat)
+            ecm_layer_max = layers.ExtremumConstraintModule(
+                activation="linear",
+                extremum="max",
+                adjacency_matrix=adj_mat,
+                sparse_adjacency=is_sparse_mat)
+
+            # sample size 1, 2 class 1 relationship
+            input_logits = tf.constant(np.array([[-1.0, 2.0]]),
+                                       dtype=tf.float32)
+            self.assertAllEqual(np.array([[-1.0, -1.0]]),
+                                ecm_layer_min(input_logits))
+            self.assertAllEqual(np.array([[-1.0, 2.0]]),
+                                ecm_layer_max(input_logits))
+            # Test non linear activation function
+            ecm_layer_min_sigm = layers.ExtremumConstraintModule(
+                activation="sigmoid",
+                extremum="min",
+                adjacency_matrix=adj_mat,
+                sparse_adjacency=is_sparse_mat)
+            self.assertAllCloseAccordingToType(
+                tf.keras.activations.sigmoid(np.array([[-1.0, -1.0]])),
+                ecm_layer_min_sigm(input_logits))
+            # sample size 2
+            input_logits = tf.constant(np.array([[-1.0, 2.0],
+                                                 [2.0, -1.0]]),
+                                       dtype=tf.float32)
+            self.assertAllEqual(np.array([[-1.0, -1.0],
+                                          [2.0, -1.0]]),
+                                ecm_layer_min(input_logits))
+            self.assertAllEqual(np.array([[-1.0, 2.0],
+                                          [2.0, 2.0]]),
+                                ecm_layer_max(input_logits))
+            # 3 class adjacency matrix, test coherent classification cases
+            # 1 and 2 are child of 0
+            # 3 is child of 1 (hence of 0)
+            adj_mat = np.array([[0, 0, 0, 0], [1, 0, 0, 0],
+                                [1, 0, 0, 0], [1, 1, 0, 0]])
+            input_logits = tf.constant(np.array([[4.0, 3.0, -1.0, 2.0],
+                                                 [4.0, 2.0, -1.0, 3.0],
+                                                 [-1.0, 2.0, -1.0, 3.0]]),
+                                       dtype=tf.float32)
+            ecm_layer_min = layers.ExtremumConstraintModule(
+                activation="linear",
+                extremum="min",
+                adjacency_matrix=adj_mat,
+                sparse_adjacency=is_sparse_mat)
+            # transpose adj_mat for max to give a parent->child adj_mat
+            ecm_layer_max = layers.ExtremumConstraintModule(
+                activation="linear",
+                extremum="max",
+                adjacency_matrix=adj_mat.transpose(),
+                sparse_adjacency=is_sparse_mat)
+            self.assertAllEqual(np.array([[4.0, 3.0, -1.0, 2.0],
+                                          [4.0, 2.0, -1.0, 2.0],
+                                          [-1.0, -1.0, -1.0, -1.0]]),
+                                ecm_layer_min(input_logits))
+            self.assertAllEqual(np.array([[4.0, 3.0, -1.0, 2.0],
+                                          [4.0, 3.0, -1.0, 3.0],
+                                          [3.0, 3.0, -1.0, 3.0]]),
+                                ecm_layer_max(input_logits))
 
         # Test different input types
         input_logits = tf.cast(input_logits, dtype=tf.float64)
@@ -98,13 +101,70 @@
                                              [4.0, 2.0, -1.0, 3.0],
                                              [-1.0, 2.0, -1.0, 3.0]]),
                                    dtype=tf.float32)
-        ecm_layer_min = layers.ExtremumConstraintModule(activation="linear",
-                                                        extremum="min",
-                                                        adjacency_matrix=adj_mat
-                                                        .transpose(),
-                                                        sparse_adjacency=False)
-        # Test building with partially unknown input_shape
-        ecm_layer_min.build(input_shape=tf.TensorShape([None, 4]))
+        for is_sparse_mat in [False, True]:
+            ecm_layer_min = layers.ExtremumConstraintModule(activation="linear",
+                                                            extremum="min",
+                                                            adjacency_matrix=adj_mat
+                                                            .transpose(),
+                                                            sparse_adjacency=False)
+            # Test building with partially unknown input_shape
+            ecm_layer_min.build(input_shape=tf.TensorShape([None, 4]))
+            # Test building with partially unknown input_shape
+            ecm_layer_min.build(input_shape=tf.TensorShape([None, 4]))
+            if is_sparse_mat:
+                self.assertShapeEqual(np.zeros(shape=[1, 4, 4]),
+                                      tf.sparse.to_dense(
+                                          ecm_layer_min.adjacency_mat))
+            else:
+                self.assertShapeEqual(np.zeros(shape=[1, 4, 4]),
+                                      ecm_layer_min.adjacency_mat)
+
+            # Try feeding an input layer (functional API)
+            ecm_layer_max = layers.ExtremumConstraintModule(
+                activation="linear",
+                extremum="max",
+                adjacency_matrix=adj_mat.transpose(),
+                sparse_adjacency=is_sparse_mat)
+            input = keras.layers.Input(shape=(4,))
+            dense = keras.layers.Dense(4,
+                                       # kernel_initializer='ones',
+                                       # bias_initializer='zeros'
+                                       )(input)
+            ecm_layer_max(dense)
+            # Compile and fit in a non learning model
+            ecm_layer_max = layers.ExtremumConstraintModule(
+                activation="linear",
+                extremum="max",
+                adjacency_matrix=adj_mat.transpose(),
+                sparse_adjacency=is_sparse_mat)
+            model = keras.Sequential([keras.layers.Input(shape=(4,)),
+                                      ecm_layer_max])
+            model.compile(loss=keras.losses.binary_crossentropy)
+            y = np.array([[4.0, 3.0, -1.0, 2.0],
+                          [4.0, 3.0, -1.0, 3.0],
+                          [3.0, 3.0, -1.0, 3.0]])
+            model.fit(x=input_logits, y=y, verbose=False)
+
+            # Compile and fit in a learning model
+            # only if not sparse since sparce.reduce_max has no gradient
+            # implemented
+            if not is_sparse_mat:
+                ecm_layer_max = layers.ExtremumConstraintModule(
+                    activation="linear",
+                    extremum="max",
+                    adjacency_matrix=adj_mat.transpose(),
+                    sparse_adjacency=is_sparse_mat)
+                model = keras.Sequential([keras.layers.Input(shape=(4,)),
+                                          keras.layers.Dense(4,
+                                                             # kernel_initializer='ones',
+                                                             # bias_initializer='zeros'
+                                                             ),
+                                          ecm_layer_max])
+                model.compile(loss=keras.losses.binary_crossentropy)
+                y = np.array([[4.0, 3.0, -1.0, 2.0],
+                              [4.0, 3.0, -1.0, 3.0],
+                              [3.0, 3.0, -1.0, 3.0]])
+                model.fit(x=input_logits, y=y, verbose=False)
 
     def test_is_input_hier(self):
         # 4 class adjacency matrix, test coherent classification cases
@@ -350,138 +410,4 @@
                       [1.0, 2.0]]),
             _dense_compute_hier_weight_diff_tensor(weights=weights,
                                                    adj_list=adj_list,
-                                                   axis=-1))
-=======
-from scipy import sparse
-
-
-class Test(tf.test.TestCase):
-    def test_extremum_constraint_module(self):
-        # Check constructor behavior
-        for is_sparse_mat in [False, True]:
-            adj_mat = np.array([[0, 0], [1, 0]])  # 1 is child of 0
-            # if is_sparse_mat:
-            #     adj_mat = sparse.coo_matrix(adj_mat)
-            ecm_layer_min = layers.ExtremumConstraintModule(
-                activation="linear",
-                extremum="min",
-                adjacency_matrix=adj_mat,
-                sparse_adjacency=is_sparse_mat)
-            ecm_layer_max = layers.ExtremumConstraintModule(
-                activation="linear",
-                extremum="max",
-                adjacency_matrix=adj_mat,
-                sparse_adjacency=is_sparse_mat)
-
-            # sample size 1, 2 class 1 relationship
-            input_logits = tf.constant(np.array([[-1.0, 2.0]]),
-                                       dtype=tf.float32)
-            self.assertAllEqual(np.array([[-1.0, -1.0]]),
-                                ecm_layer_min(input_logits))
-            self.assertAllEqual(np.array([[-1.0, 2.0]]),
-                                ecm_layer_max(input_logits))
-            # Test non linear activation function
-            ecm_layer_min_sigm = layers.ExtremumConstraintModule(
-                activation="sigmoid",
-                extremum="min",
-                adjacency_matrix=adj_mat,
-                sparse_adjacency=is_sparse_mat)
-            self.assertAllCloseAccordingToType(
-                tf.keras.activations.sigmoid(np.array([[-1.0, -1.0]])),
-                ecm_layer_min_sigm(input_logits))
-            # sample size 2
-            input_logits = tf.constant(np.array([[-1.0, 2.0],
-                                                 [2.0, -1.0]]),
-                                       dtype=tf.float32)
-            self.assertAllEqual(np.array([[-1.0, -1.0],
-                                          [2.0, -1.0]]),
-                                ecm_layer_min(input_logits))
-            self.assertAllEqual(np.array([[-1.0, 2.0],
-                                          [2.0, 2.0]]),
-                                ecm_layer_max(input_logits))
-            # 3 class adjacency matrix, test coherent classification cases
-            # 1 and 2 are child of 0
-            # 3 is child of 1 (hence of 0)
-            adj_mat = np.array([[0, 0, 0, 0], [1, 0, 0, 0],
-                                [1, 0, 0, 0], [1, 1, 0, 0]])
-            input_logits = tf.constant(np.array([[4.0, 3.0, -1.0, 2.0],
-                                                 [4.0, 2.0, -1.0, 3.0],
-                                                 [-1.0, 2.0, -1.0, 3.0]]),
-                                       dtype=tf.float32)
-            ecm_layer_min = layers.ExtremumConstraintModule(
-                activation="linear",
-                extremum="min",
-                adjacency_matrix=adj_mat,
-                sparse_adjacency=is_sparse_mat)
-            # transpose adj_mat for max to give a parent->child adj_mat
-            ecm_layer_max = layers.ExtremumConstraintModule(
-                activation="linear",
-                extremum="max",
-                adjacency_matrix=adj_mat.transpose(),
-                sparse_adjacency=is_sparse_mat)
-            self.assertAllEqual(np.array([[4.0, 3.0, -1.0, 2.0],
-                                          [4.0, 2.0, -1.0, 2.0],
-                                          [-1.0, -1.0, -1.0, -1.0]]),
-                                ecm_layer_min(input_logits))
-            self.assertAllEqual(np.array([[4.0, 3.0, -1.0, 2.0],
-                                          [4.0, 3.0, -1.0, 3.0],
-                                          [3.0, 3.0, -1.0, 3.0]]),
-                                ecm_layer_max(input_logits))
-
-            # Test building with partially unknown input_shape
-            ecm_layer_max.build(input_shape=tf.TensorShape([None, 4]))
-            if is_sparse_mat:
-                self.assertShapeEqual(np.zeros(shape=[1, 4, 4]),
-                                      tf.sparse.to_dense(
-                                          ecm_layer_max.adjacency_mat))
-            else:
-                self.assertShapeEqual(np.zeros(shape=[1, 4, 4]),
-                                      ecm_layer_max.adjacency_mat)
-
-            # Try feeding an input layer (functional API)
-            ecm_layer_max = layers.ExtremumConstraintModule(
-                activation="linear",
-                extremum="max",
-                adjacency_matrix=adj_mat.transpose(),
-                sparse_adjacency=is_sparse_mat)
-            input = keras.layers.Input(shape=(4,))
-            dense = keras.layers.Dense(4,
-                                       #kernel_initializer='ones',
-                                       #bias_initializer='zeros'
-                                       )(input)
-            ecm_layer_max(dense)
-            # Compile and fit in a non learning model
-            ecm_layer_max = layers.ExtremumConstraintModule(
-                activation="linear",
-                extremum="max",
-                adjacency_matrix=adj_mat.transpose(),
-                sparse_adjacency=is_sparse_mat)
-            model = keras.Sequential([keras.layers.Input(shape=(4,)),
-                                      ecm_layer_max])
-            model.compile(loss=keras.losses.binary_crossentropy)
-            y = np.array([[4.0, 3.0, -1.0, 2.0],
-                          [4.0, 3.0, -1.0, 3.0],
-                          [3.0, 3.0, -1.0, 3.0]])
-            model.fit(x=input_logits, y=y, verbose=False)
-
-            # Compile and fit in a learning model
-            # only if not sparse since sparce.reduce_max has no gradient
-            # implemented
-            if not is_sparse_mat:
-                ecm_layer_max = layers.ExtremumConstraintModule(
-                    activation="linear",
-                    extremum="max",
-                    adjacency_matrix=adj_mat.transpose(),
-                    sparse_adjacency=is_sparse_mat)
-                model = keras.Sequential([keras.layers.Input(shape=(4,)),
-                                          keras.layers.Dense(4,
-                                                             #kernel_initializer='ones',
-                                                             #bias_initializer='zeros'
-                                                             ),
-                                          ecm_layer_max])
-                model.compile(loss=keras.losses.binary_crossentropy)
-                y = np.array([[4.0, 3.0, -1.0, 2.0],
-                              [4.0, 3.0, -1.0, 3.0],
-                              [3.0, 3.0, -1.0, 3.0]])
-                model.fit(x=input_logits, y=y, verbose=False)
->>>>>>> be9a918c
+                                                   axis=-1))