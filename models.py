from tensorflow import keras
import keras_tuner as kt
from tensorflow.python.keras.callbacks import EarlyStopping
from keras.losses import BinaryCrossentropy
import keras_utils.metrics
import copy


# Some useful ressources:
# Multi-output: https://stackoverflow.com/questions/44036971/multiple-outputs-in-keras


class SequentialPreOutputLoss(keras.Sequential):
    """
    A class building a Sequential model with separate loss and output.

    A wrapper class allowing to use the simple Keras Sequential model interface
    for model building but adding the flexibility of using a layer different
    from the last one to compute the prediction loss (specified in
    model.compile).
    The only difference with a Sequential model is in the ability to have 2
    outputs: one for actual outputs (and metrics computation), another for
    prediction loss computation. If the 'loss_layer_name' argument is not
    provided the model will behave like a normal
    """

    def __init__(self, layers=None, name=None,
                 loss_layer_name: str = None):
        # Instantiate a Sequential model from parameters
        self.loss_layer_name = loss_layer_name
        self._loss_layer_added = False
        self._loss_tensor_output = None
        self._loss_layer: keras.layers.Layer = None
        self.output_layer_name = None
        super(SequentialPreOutputLoss, self).__init__(layers=layers,
                                                      name=name)

    def _add_loss_output(self):
        # To get the Sequential API working the final output layer tensor must
        # remain outputs[0], the loss one will always be outputs[1]
        # Ensure the first output exists, and add loss as second one
        assert len(self.outputs) == 1
        if self.loss_layer_name is not None and \
                self.loss_layer_name != self.output_layer_name:
            self.outputs.append(self._loss_tensor_output)

    def add(self, layer):
        super(SequentialPreOutputLoss, self).add(layer)
        if self.loss_layer_name is not None and \
                layer.name == self.loss_layer_name:
            self._loss_layer_added = True
            self._loss_layer = layer
            if self.outputs is not None:
                # If no input shape has been given for the network output
                # tensors are initialized at build time
                self._loss_tensor_output = self.outputs[0]

        if self.outputs is not None:
            self.output_layer_name = layer.name
            # Add back the 2nd output
            if self._loss_layer_added:
                self._add_loss_output()

        # Require to rebuild the model to trigger correct filling of
        # output_names and output_layers attributes from the functional API
        # If not filled correctly the API will fail to map the loss_layer_name
        # with the actual layer
        self.built = False

    def build(self, input_shape=None):
        super(SequentialPreOutputLoss, self).build(input_shape=input_shape)
        # In case no Input or batch_shape had been provided output tensors
        # had not been created
        if self.loss_layer_name is not None and \
                self._loss_tensor_output is None:
            self.output_layer_name = self.layers[-1].name
            self._loss_tensor_output = self._loss_layer.output
            self._add_loss_output()

    def compile(self,
                loss=None,
                metrics=None,
                *args,
                **kwargs):
        if not self.built:
            if self.input_shape is not None:
                self.build()
            else:
                raise RuntimeError("Cannot build the model with unknown input "
                                   "shape. Compiling SequentialPreOutputLoss "
                                   "before the model is built will result in "
                                   "errors at runtime. Build the model before "
                                   "compiling.")

        # Check that the specified loss layer has been added to the model
        if self.loss_layer_name is not None and not self._loss_layer_added:
            raise ValueError("The layer with specified loss_layer_name has "
                             "not been added to the model")

        # transparently assign loss and metrics computation to the correct
        # layers in case loss and metrics have been passed as lists
        if not isinstance(loss, dict) and self.loss_layer_name is not None:
            loss = {self.loss_layer_name: loss}

        if not isinstance(metrics, dict) and self.loss_layer_name is not None:
            metrics = {self.output_layer_name: metrics}
        super(keras.Sequential, self).compile(*args,
                                              loss=loss, metrics=metrics,
                                              **kwargs)

    def get_config(self):
        config = {'loss_layer_name': self.loss_layer_name}
        base_config = super(SequentialPreOutputLoss, self).get_config()
        return dict(list(base_config.items()) + list(config.items()))


def sequential_multilabel_model(n_layers, layer_size, output_size, input_size,
                                detached_loss=False,
                                batchnorm: bool = False,
                                dropout: float = 0, output_bias=None,
                                activation='relu', output_activation='sigmoid',
                                output_layer: keras.layers.Layer = None,
                                loss=BinaryCrossentropy,
                                loss_kwargs={'from_logits': False},
                                metrics=(keras_utils.metrics.Coverage(),
                                         keras.metrics.BinaryAccuracy(),
                                         keras.metrics.Precision(),
                                         keras.metrics.AUC(),
                                         keras.metrics.Recall()),
                                learning_rate=2e-4,
                                compile_kwargs: dict = {}):
    """
    A function to build a sequential model from simple parameters.

    Parameters
    ----------
    n_layers
    layer_size
    output_size
    detached_loss
    input_size
    batchnorm
    dropout
    output_bias
    activation
    output_activation
    output_layer: if detached loss, the provided layer will sit just below the
        activation layer implied by output_activation
    loss
    loss_kwargs
    metrics
    learning_rate
    compile_kwargs

    Returns
    -------

    """
    if input_size is not None:
        input_layer = [
            keras.layers.InputLayer(input_shape=(input_size,),
                                    sparse=False, dtype=bool)]
    else:
        input_layer = []
    hidden_layers = []
    # Use linear activation if batchnorm to scale the logits
    for i in range(1, n_layers):
        hidden_layers.append(keras.layers.Dense(units=layer_size,
                                                activation='linear',
                                                name="DenseHiddenL_" + str(i),
                                                use_bias=not batchnorm))
        if batchnorm:
            hidden_layers.append(keras.layers.BatchNormalization(
                name="batchnormL_" + str(i)))

        # Create activation after batchnorm to scale logits
        hidden_layers.append(keras.layers.Activation(activation=activation,
                                                     name=("activationL_" +
                                                           str(i))))

        if dropout != 0:
            hidden_layers.append(keras.layers.Dropout(dropout,
                                                      name="dropoutL_"
                                                           + str(i)))

    layers = input_layer + hidden_layers
    if detached_loss:
<<<<<<< HEAD
        loss_layer_name = "PreOutputDenseL"
        layers.append(
            keras.layers.Dense(units=output_size, name=loss_layer_name,
                               activation='linear'))
=======
        if output_layer is not None:
            # Append the provided layer as the last layer
            layers.append(output_layer)
            loss_layer_name = output_layer.name
        else:
            # Add a final linear Dense layer
            loss_layer_name = "denseL_" + str(n_layers)
            layers.append(
                keras.layers.Dense(units=output_size, name=loss_layer_name,
                                   activation='linear'))
>>>>>>> 7503a044

        if isinstance(output_activation, keras.layers.Activation):
            layers.append(output_activation)
        elif isinstance(output_activation, str):
            layers.append(keras.layers.Activation(activation=output_activation,
                                                  name="OutputL"))
        else:
            raise ValueError("output_activation must be either a string or"
                             "an instance of keras.Activation")

        model = SequentialPreOutputLoss(layers=layers,
                                        loss_layer_name=loss_layer_name)
    else:
        if output_layer is not None:
            # Append the provided layer as the last layer
            layers.append(output_layer)
        else:
            # Add a dense layer with sigmoid activation
            layers.append(
                keras.layers.Dense(units=output_size, name="outputL_",
                                   activation='sigmoid'))
        model = keras.Sequential(layers)

    model.build()
    model.compile(optimizer=keras.optimizers.Adam(learning_rate=learning_rate),
                  loss=loss(**loss_kwargs),
                  metrics=metrics,
                  **compile_kwargs)
    return model


class SequentialMultilabelHypermodel(kt.HyperModel):
    def __init__(self, output_size: int, hp_kwargs: dict, **kwargs):
        self.output_size = output_size
        self.hp_kwargs = hp_kwargs
        self.build_kwargs = kwargs
        super(SequentialMultilabelHypermodel, self).__init__()

    def build(self, hp: kt.HyperParameters):
        hp_kwargs = copy.deepcopy(self.hp_kwargs)
        build_kwargs = copy.deepcopy(self.build_kwargs)
        if hp_kwargs['use_dropout']['enable']:
            hp_kwargs['use_dropout'].pop('enable')
            if hp.Boolean(name="use_dropout", **hp_kwargs['use_dropout']):
                dropout_rate = hp.Float(name="dropout", **hp_kwargs['dropout'])
            else:
                dropout_rate = 0.0
        else:
            dropout_rate = 0.0
        if hp_kwargs['batchnorm']['enable']:
            hp_kwargs['batchnorm'].pop('enable')
            batchnorm = hp.Boolean(name="batchnorm", **hp_kwargs['batchnorm'])
        else:
            batchnorm = False

        output_layer = None
        if hp_kwargs.get('outputHierL2Reg'):
            if hp_kwargs['outputHierL2Reg']['enable']:
                hp_kwargs['outputHierL2Reg'].pop('enable')
                adj_mat = hp_kwargs['outputHierL2Reg'].pop('adjacency_matrix')
                act = hp_kwargs['outputHierL2Reg'].pop('activation')
                output_layer = keras_utils.layers.DenseHierL2Reg(
                    units=self.output_size,
                    adjacency_matrix=adj_mat,
                    hier_side='out',
                    regularization_factor=hp.Float(**hp_kwargs['outputHierL2Reg']),
                    tree_like=True,
                    activation=act
                )

        loss_class = self.build_kwargs.get('loss')
        # Custom hyperparameters for peculiar metrics
        if loss_class is not None and loss_class.__name__ == \
                'WeightedBinaryCrossentropy':
            if hp_kwargs['class_weight_cap']['enable']:
                hp_kwargs['class_weight_cap'].pop('enable')
                # Create a hyperparameter for class weight cap
                build_kwargs['loss_kwargs']['class_weights'] = (
                    build_kwargs['loss_kwargs']['class_weights']
                        .clip(max=hp.Float(**hp_kwargs['class_weight_cap'])))

        return sequential_multilabel_model(hp.Int("num_layers",
                                                  **hp_kwargs['num_layers']),
                                           hp.Int("units",
                                                  **hp_kwargs['units']),
                                           output_size=self.output_size,
                                           batchnorm=batchnorm,
                                           dropout=dropout_rate,
                                           activation=hp.Choice('activation',
                                                                **hp_kwargs[
                                                                    'activation']),
                                           output_layer=output_layer,
                                           **build_kwargs)

    def fit(self, hp: kt.HyperParameters,
            model: keras.models.Model, x, y,
            train_dev_frac, x_dev, y_dev, dev_metrics,
            earlystop_monitor: str = 'val_loss',
            **kwargs):
        early_stopping_callback = EarlyStopping(monitor=earlystop_monitor,
                                                min_delta=0.1,
                                                patience=10,
                                                verbose=1,
                                                restore_best_weights=True)
        callbacks = kwargs.get("callbacks", None)
        if callbacks is None:
            callbacks = []
        callbacks.append(early_stopping_callback)
        kwargs["callbacks"] = callbacks
        history = model.fit(x, y,
                            shuffle=True,
                            validation_split=train_dev_frac,
                            **kwargs)
        return history
        dev_data = (x_dev, y_dev)
        # dev_y_pred = model.predict(x_dev)
        # dev_metrics_dict = {}
        # for metric in dev_metrics:
        #     dev_metrics_dict['dev_'+metric.__name__] = metric(y_dev,
        #                                                       dev_y_pred)
        # return dev_metrics_dict<|MERGE_RESOLUTION|>--- conflicted
+++ resolved
@@ -185,23 +185,16 @@
 
     layers = input_layer + hidden_layers
     if detached_loss:
-<<<<<<< HEAD
-        loss_layer_name = "PreOutputDenseL"
-        layers.append(
-            keras.layers.Dense(units=output_size, name=loss_layer_name,
-                               activation='linear'))
-=======
         if output_layer is not None:
             # Append the provided layer as the last layer
             layers.append(output_layer)
             loss_layer_name = output_layer.name
         else:
             # Add a final linear Dense layer
-            loss_layer_name = "denseL_" + str(n_layers)
+            loss_layer_name = "PreOutputDenseL"
             layers.append(
                 keras.layers.Dense(units=output_size, name=loss_layer_name,
                                    activation='linear'))
->>>>>>> 7503a044
 
         if isinstance(output_activation, keras.layers.Activation):
             layers.append(output_activation)
